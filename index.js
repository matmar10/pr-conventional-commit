'use strict';

const lintLib = require('@commitlint/lint');
const config = require('@commitlint/config-conventional');
const core = require('@actions/core');
const github = require('@actions/github');

const lint = lintLib.default;
const rules = config.rules;

const validEvent = ['pull_request'];

async function run() {
  try {
    const token = core.getInput('token', { required: true });
    const rulesRaw = core.getInput('rules');
    const rules = rulesRaw ? JSON.parse(rulesRaw) : {};

    const octokit = new github.getOctokit(token);

    const {
      eventName,
      payload: {
        repository: repo,
        pull_request: pr
      }
    } = github.context;

    if (validEvent.indexOf(eventName) < 0) {
      core.error(`Invalid event: ${eventName}`);
      return;
    }

    const ruleSet = {
      ...config.rules,
      ...rules
    };

    const commits = await octokit.rest.pulls.listCommits({
      owner: repo.owner.login,
      repo: repo.name,
      pull_number: pr.number,
    });
<<<<<<< HEAD
    const reports = await Promise.all(commits.data.map(commit => lint(commit.commit.message, ruleSet)));

=======
    const reports = await Promise.all(commits.data.map(commit => lint(commit.commit.message, {
      ...config.rules,
      rules
    })));
    const output = [];
>>>>>>> 2482c7e2
    let countErrors = 0;
    let countWarnings = 0;
    reports.forEach((report, i) => {
      const meta = commits.data[i];
      const { sha, commit } = meta;
      core.startGroup(`Commit "${commit.message}" ${sha.substring(0, 7)} (${commit.author.name} <${commit.author.email}> on ${commit.author.date})`);
      if (!report.valid) {
        report.errors.forEach(err => {
          core.error(`Rule '${err.name}': ${err.message} ("${commit.message}")`);
          countErrors++;
        });
        report.warnings.forEach(err => {
          core.warning(`Rule '${err.name}': ${err.message} ("${commit.message}")`);
          countWarnings++;
        });
      }
      core.endGroup();
    });

    if (countErrors) {
      core.setFailed(`Action failed with ${countErrors} errors (and ${countWarnings} warnings)`);
    }

  } catch (error) {
    core.setFailed(error.message);
  }
}

run();<|MERGE_RESOLUTION|>--- conflicted
+++ resolved
@@ -41,16 +41,8 @@
       repo: repo.name,
       pull_number: pr.number,
     });
-<<<<<<< HEAD
+    
     const reports = await Promise.all(commits.data.map(commit => lint(commit.commit.message, ruleSet)));
-
-=======
-    const reports = await Promise.all(commits.data.map(commit => lint(commit.commit.message, {
-      ...config.rules,
-      rules
-    })));
-    const output = [];
->>>>>>> 2482c7e2
     let countErrors = 0;
     let countWarnings = 0;
     reports.forEach((report, i) => {
